<<<<<<< HEAD
# SimpleManus


## Set up the virtual environment

1. Ensure poetry is installed, if not, install it with:
```bash
curl -sSL https://install.python-poetry.org | python3 -
```
2. Configure Poetry to Use a Local .venv Directory (Recommended)
To have the virtual environment created inside your project folder (as .venv), run:
```bash
poetry config virtualenvs.in-project true
```

3. Install the dependencies
=======
# SimpleManus: Multi-Agent Browser Automation Framework

SimpleManus is a Python-based framework for building and testing multi-agent architectures with browser automation capabilities. It enables the creation of intelligent agents that can collaborate to complete complex web-based tasks through a combination of planning and execution.

## Features

- **Multiple Agent Architectures**: Supports three different agent architectures:
  - **ReAct**: Single agent that alternates between reasoning and taking actions
  - **Plan and Execute**: Two-phase approach with planning and execution agents
  - **ReWOO**: Reasoning Without Observation architecture
- **Browser Automation**: Comprehensive set of browser interaction tools including:
  - Navigation (URL navigation, back/forward)
  - Element interaction (clicking, text input, scrolling)
  - Content extraction
  - Tab management
  - Form handling (dropdowns, text inputs)
- **Planning Capabilities**: Agents can create, update, and track progress of task plans
- **Asynchronous Operations**: Built with async/await for efficient browser operations
- **Integration with LLMs**: Leverages OpenAI's GPT models for intelligent decision making

## Quick Start

Here's a simple example of how to use the ReAct architecture to automate a web task:

```python
from ReAct.multi_agent_ver import get_multi_agent_graph
import asyncio

async def run_task(task_description):
    graph = get_multi_agent_graph()
    inputs = {
        "messages": [
            ("user", task_description)
        ]
    }
    await graph.ainvoke(inputs)

# Example: Find and book a flight
asyncio.run(run_task("Help me find and book a flight from Boston to New York"))
```

## Architecture

The framework consists of several key components:

1. **Planning Agent**: Creates and manages task plans
2. **Browser Agent**: Executes browser automation tasks
3. **Browser Tools**: Comprehensive set of browser interaction capabilities
4. **State Management**: Tracks and manages the state of multi-agent interactions

## Installation

1. Clone the repository:
```bash
git clone https://github.com/yourusername/SimpleManus.git
cd SimpleManus
```

2. Install dependencies using Poetry:
>>>>>>> 15fd5607
```bash
poetry install
```

<<<<<<< HEAD
=======
3. Set up environment variables:
Create a `.env` file with your OpenAI API key:
```
OPENAI_API_KEY=your-api-key
```

## Running Experiments

The `experiments` folder contains various test cases and experiments for each agent architecture. To run experiments:

1. Navigate to the experiments directory:
```bash
cd experiments
```

2. Run specific experiments:
```bash
# Run ReAct experiments
python react_experiments.py

# Run Plan and Execute experiments
python plan_execute_experiments.py

# Run ReWOO experiments
python rewoo_experiments.py
```

Each experiment file contains multiple test cases that demonstrate different capabilities of the agents. You can modify the test cases or add new ones to test specific scenarios.

## Browser Tools

The framework provides a comprehensive set of browser automation tools:

- `go_to_url`: Navigate to a specific URL
- `click_element`: Click elements on the page
- `input_text`: Enter text into form fields
- `scroll_down/scroll_up`: Scroll the page
- `get_dropdown_options`: Get options from dropdown menus
- `select_dropdown_option`: Select options from dropdowns
- `extract_content`: Extract specific information from pages
- `switch_tab`: Manage browser tabs
- And more...

## Development

The project uses Poetry for dependency management and follows a modular structure:

- `ReAct/`: Implementation of ReAct architecture
- `plan_and_execute/`: Implementation of Plan and Execute architecture
- `ReWOO/`: Implementation of ReWOO architecture
- `tools/`: Browser automation tools and utilities
- `utils/`: Helper functions and utilities
- `experiments/`: Test cases and experiments for each architecture

## Contributing

Contributions are welcome! Please feel free to submit a Pull Request.

## License

This project is licensed under the MIT License - see the LICENSE file for details.
>>>>>>> 15fd5607
<|MERGE_RESOLUTION|>--- conflicted
+++ resolved
@@ -1,21 +1,3 @@
-<<<<<<< HEAD
-# SimpleManus
-
-
-## Set up the virtual environment
-
-1. Ensure poetry is installed, if not, install it with:
-```bash
-curl -sSL https://install.python-poetry.org | python3 -
-```
-2. Configure Poetry to Use a Local .venv Directory (Recommended)
-To have the virtual environment created inside your project folder (as .venv), run:
-```bash
-poetry config virtualenvs.in-project true
-```
-
-3. Install the dependencies
-=======
 # SimpleManus: Multi-Agent Browser Automation Framework
 
 SimpleManus is a Python-based framework for building and testing multi-agent architectures with browser automation capabilities. It enables the creation of intelligent agents that can collaborate to complete complex web-based tasks through a combination of planning and execution.
@@ -75,13 +57,10 @@
 ```
 
 2. Install dependencies using Poetry:
->>>>>>> 15fd5607
 ```bash
 poetry install
 ```
 
-<<<<<<< HEAD
-=======
 3. Set up environment variables:
 Create a `.env` file with your OpenAI API key:
 ```
@@ -142,5 +121,4 @@
 
 ## License
 
-This project is licensed under the MIT License - see the LICENSE file for details.
->>>>>>> 15fd5607
+This project is licensed under the MIT License - see the LICENSE file for details.